--- conflicted
+++ resolved
@@ -9,15 +9,6 @@
     "tags": ["llm", "ai", "大模型", "内容分析", "文本生成"]
   },
   {
-<<<<<<< HEAD
-    "id": "file-processing-prefab",
-    "version": "0.1.5",
-    "author": "ketd",
-    "repo_url": "https://github.com/The-Agent-Builder/File-Processing",
-    "name": "文件处理预制件",
-    "description": "封装文件解析 API，支持将 PDF、Markdown、图片等文件解析为 Markdown 格式的纯文本",
-    "tags": ["file-processing", "pdf", "markdown", "ocr", "document-parsing"]
-=======
     "id": "amap-weather-prefab",
     "version": "1.0.0",
     "author": "ketd",
@@ -43,6 +34,14 @@
     "name": "语音识别预制件",
     "description": "基于 SenseVoice 的高精度语音识别工具，支持中英文及多语言识别，可用于音频转文字、语音分析等场景",
     "tags": ["asr", "speech-recognition", "语音识别", "sensevoice"]
->>>>>>> 3686e6ef
+  },
+  {
+    "id": "file-processing-prefab",
+    "version": "0.1.5",
+    "author": "ketd",
+    "repo_url": "https://github.com/The-Agent-Builder/File-Processing",
+    "name": "文件处理预制件",
+    "description": "封装文件解析 API，支持将 PDF、Markdown、图片等文件解析为 Markdown 格式的纯文本",
+    "tags": ["file-processing", "pdf", "markdown", "ocr", "document-parsing"]
   }
 ]